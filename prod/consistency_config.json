{
  "Timeout": 300,
  "Retries": 3,
  "NumThreads": 2,
  "GFALThreads": 12,
  "InventoryAge": 0,
  "ListAge": 0,
  "IgnoreAge": 14,
  "RedirectorAge": 0,
  "CacheLocation": "/local/dynamo/consistency/cache",
  "LogLocation": "/local/dynamo/consistency/logs",
  "Redirectors": {
    "T1_RU_JINR_Disk": "se-xrd01.jinr-t1.ru:1095",
    "T1_FR_CCIN2P3_Disk": "ccxrpli003.in2p3.fr:1095", 
    "T2_UK_London_Brunel": "dc2-grid-64.brunel.ac.uk",
    "T2_UK_London_IC":     "gfe02.grid.hep.ph.ic.ac.uk:1098",
    "T2_FR_IPHC": "sbgse1.in2p3.fr",
    "T2_CH_CERN": "eoscms.cern.ch:1094",
    "T3_CH_PSI": "t3se01.psi.ch",
    "T2_FR_CCIN2P3": "ccxrpli003.in2p3.fr:1094",
    "T2_FR_GRIF_LLR": "llrpp01.in2p3.fr:11001",
    "T2_FR_GRIF_IRFU": "node12.datagrid.cea.fr:11001",
    "T2_KR_KNU":  "cluster142.knu.ac.kr:1094",
    "T2_IT_Bari": "ss-01.recas.ba.infn.it:8080",
    "T2_IT_Rome": "cmsrm-xrootd02.roma1.infn.it:7070",
    "T2_PK_NCP" : "pcncp22.ncp.edu.pk:11001",
    "T2_RU_INR":  "grse001.inr.troitsk.ru:11000",
    "T2_RU_ITEP": "se3.itep.ru:1095",
    "T3_US_MIT": "t3serv006.mit.edu"
  },
  "PathPrefix": {
    "T2_UK_London_Brunel": "/cms",
    "T2_FR_IPHC": "/cms/phedex"
  },
  "DirectoryList": [
    "mc",
    "data",
    "generator",
    "results",
    "hidata",
    "himc"
  ],
  "IgnoreDirectories": [
    "/SAM",
    "/HCTest",
    "/GenericTTbar",
    "/EWKWPlus2Jets_WToLNu_M-50_14TeV-madgraph-pythia8",
    "/VBFToHHTo4B_SM_14TeV-madgraph-pythia8",
    "/WToLNu_1J_14TeV-madgraphMLM-pythia8",
    "/WZTo3LNu_1Jets_14TeV-madgraphMLM-pythia8",
    "/TTGamma_SingleLeptFromTbar_TuneCUETP8M1_14TeV-madgraph-pythia8",
    "/WGToLNuG_PtG-40_TuneCUETP8M1_14TeV-madgraphMLM-pythia8",
    "/TA_Tleptonic_kappa_aut_LO_madspin-pythia8"
  ],
  "BothList": [
    "T1_US_FNALLLL"
  ],
  "AccessMethod": {
    "T1_UK_RAL_Disk": "SRM",
    "T2_ES_IFCA" : "SRM",
    "T2_FR_GRIF_LLR": "SRM",
<<<<<<< HEAD
    "T2_PL_Warsaw": "SRM",
    "T1_US_FNAL_Disk": "directx"
=======
    "T2_UK_SGrid_RALPP": "SRM"
>>>>>>> 6666f965
  }, 
  "GlobalRedirectors": [
    "xrootd-redic.pi.infn.it",
    "cmsxrootd1.fnal.gov"
  ],
  "SaveCache": 1,
  "UseLoadBalancer": [
    "T2_US_Vanderbilt"
  ],
  "WebDir": "/home/dynamo/consistency/web",
  "MaxMissing": 1000,
  "MaxOrphan": 10000
}<|MERGE_RESOLUTION|>--- conflicted
+++ resolved
@@ -59,12 +59,8 @@
     "T1_UK_RAL_Disk": "SRM",
     "T2_ES_IFCA" : "SRM",
     "T2_FR_GRIF_LLR": "SRM",
-<<<<<<< HEAD
-    "T2_PL_Warsaw": "SRM",
+    "T2_UK_SGrid_RALPP": "SRM",
     "T1_US_FNAL_Disk": "directx"
-=======
-    "T2_UK_SGrid_RALPP": "SRM"
->>>>>>> 6666f965
   }, 
   "GlobalRedirectors": [
     "xrootd-redic.pi.infn.it",
