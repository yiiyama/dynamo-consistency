--- conflicted
+++ resolved
@@ -28,14 +28,8 @@
   ],
   "SaveCache": 1,
   "UseLoadBalancer": [
-<<<<<<< HEAD
     "T2_US_Vanderbilt"
-  ]
-=======
-    "T2_US_Vanderbilt",
-    "T2_US_Florida"
   ],
-  "WebDir": "/home/dabercro/public_html/ConsistencyCheck",
+  "WebDir": "/var/www/html/dynamo/consistency",
   "MaxMissing": 10000
->>>>>>> 6630e76b
 }