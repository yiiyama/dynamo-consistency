#!/usr/bin/env python
#---------------------------------------------------------------------------------------------------
# Example to find all files in a given directory on a given site.
#---------------------------------------------------------------------------------------------------
import re,sys
import os,json,time,stat
import XRootD.client

user_dir_regexp = re.compile(r'^/+user/+([A-Za-z0-9.]+)/*$')

def process_dir(base_url, directory):
    # process a given directory using a xrootd access point

    fs = XRootD.client.FileSystem(base_url)

    worklist = [directory]
    filelist = []
    failed_list = []
    base_len = len(directory)

    while worklist:
        cwd = worklist.pop()

        if user_dir_regexp.match(cwd):
            cwd += "/public"

        # remove duplicated '/' for cleansiness
        cwd = re.sub('/+','/',cwd)

        # say which directory we are probing
        print "Processing", cwd
        status, dirlist = fs.dirlist("/" + cwd,flags=XRootD.client.flags.DirListFlags.STAT)

        if status.status:
            print "Failed to list directory:", cwd
            failed_list.append("/" + cwd)
            continue

        for entry in dirlist.dirlist:
            if entry.statinfo.flags & XRootD.client.flags.StatInfoFlags.IS_DIR:
                worklist.append(cwd + "/" + entry.name)
            else:
                fname = cwd + entry.name
                filelist.append((fname[base_len:], entry.statinfo.size, entry.statinfo.modtime))

    return filelist, failed_list

def get_times(file_list):
    times = []
    for file in file_list:
        times.append(file['time'])

    return times

#--------------------------------------------------------------------------------------------------
#  M A I N
#--------------------------------------------------------------------------------------------------

# LAST CHARACTER IN THE DIR HAS TO BE A   '/'

if __name__ == '__main__':
    if len(sys.argv) == 1:   # This is just for testing
#        base_url = 'root://srm.unl.edu//'
#        dirs = [ '/store/test/xrootd/T2_US_Nebraska/store/data/Run2015E/JetHT/' ] # just testing

        base_url = 'root://xrootd.cmsaf.mit.edu//'
        dirs = [ '/store/test/xrootd/T2_US_MIT/store/mc/JobRobot/' ]

        for dir in dirs:

            filelist = process_dir(base_url,dir)
            print '\n =-=-=-= Listing: ' + dir
            print filelist

        exit(0)

    from argparse import ArgumentParser
    parser = ArgumentParser()

    parser.add_argument('--baseurl', '-b', metavar='BaseURL', dest='baseurl', 
                        default='root://' + str(os.environ.get('SE_' + os.environ.get('site')) + '//'),
                        help='Base URL to check with xrootd.')
    parser.add_argument(metavar='Dirs', dest='dirs', nargs='*', default=[], help='List of directories to look at in /store/')

    args = parser.parse_args()

    outputFileName = os.environ['fileBase'] + '_skipCksm_exists.json'

    if os.path.exists(outputFileName) and (int(time.time() - os.stat(outputFileName)[stat.ST_MTIME]) < int(os.environ.get('SiteDirListAge'))):
        print('Current directory listing is too young to die!')
        exit(0)

    output = []
    file_output = []
    directory = ''

    for dir in args.dirs:
        processed = process_dir(args.baseurl, '/store/' + dir + '/')

<<<<<<< HEAD
        print('Dumping output')
        print(processed)

        if len(processed[0]) == 0:
            print('No directories were searched.')
=======
        if len(processed[0]) == 0:
            print('No directories were successfully listed.')
>>>>>>> afb99c47
            exit(1)

        filelist = processed[0]

        for file in filelist:
            new_directory = os.environ.get('site_storeLoc') + '/store/' + dir + '/' + '/'.join(file[0].split('/')[:-2]) + '/'
            if new_directory != directory:
                if directory != '':
                    output.append({
                            "directory": directory,
                            "files": file_output,
                            "time": max(get_times(file_output))
                            })

                directory = new_directory
                file_output = []

            file_output.append({
                    "time": file[2],
                    "adler32": "Not Checked",
                    "file": '/'.join(file[0].split('/')[-2:]),
                    "size": file[1]
                    })

    output.append({
            "directory": directory,
            "files": file_output,
            "time": max(get_times(file_output))
            })

    outfile = open(outputFileName,'w')
    outfile.write(json.dumps(output))
    outfile.close()<|MERGE_RESOLUTION|>--- conflicted
+++ resolved
@@ -97,16 +97,8 @@
     for dir in args.dirs:
         processed = process_dir(args.baseurl, '/store/' + dir + '/')
 
-<<<<<<< HEAD
-        print('Dumping output')
-        print(processed)
-
-        if len(processed[0]) == 0:
-            print('No directories were searched.')
-=======
         if len(processed[0]) == 0:
             print('No directories were successfully listed.')
->>>>>>> afb99c47
             exit(1)
 
         filelist = processed[0]
